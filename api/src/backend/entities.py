## Defines the structures that we expect to get back from the database manager. Does not map 1-1 with the actual tables
from datetime import datetime, timezone
from uuid import UUID

from pydantic import BaseModel, Field
from typing import Optional
from enum import Enum

class MinerAgent(BaseModel): 
    """Maps to the agent_versions table"""
    version_id: UUID
    miner_hotkey: str
    agent_name: str
    version_num: int
    created_at: datetime
    status: str

class AgentWithHydratedCode(MinerAgent):
    code: str

<<<<<<< HEAD
class AgentStatus(Enum):
    """States for miner agents - clear and unambiguous"""
    awaiting_screening = "awaiting_screening"          # Just uploaded, needs screening
    screening = "screening"                  # Currently being screened  
    failed_screening = "failed_screening"              # Failed screening (score < 0.8)
    waiting = "waiting"           # Passed screening, needs evaluation
    evaluating = "evaluating"               # Currently being evaluated
    scored = "scored"                       # All evaluations complete
    replaced = "replaced"                   # Replaced by newer version
    
    @classmethod
    def from_string(cls, status: str) -> 'AgentStatus':
        """Map database status string to agent state enum"""
        mapping = {
            "awaiting_screening": cls.awaiting_screening,
            "screening": cls.screening,
            "failed_screening": cls.failed_screening,
            "waiting": cls.waiting,
            "evaluating": cls.evaluating,
            "scored": cls.scored,
            "replaced": cls.replaced
        }
        return mapping.get(status, cls.awaiting_screening)
=======
class MinerAgentWithScores(MinerAgent):
    """MinerAgent with computed scores by set_id"""
    scores_by_set_id: dict[int, float]
>>>>>>> 75b48650

class EvaluationStatus(Enum):
    awaiting_screening = "awaiting_screening"
    waiting = "waiting"
    running = "running" 
    completed = "completed"
    replaced = "replaced"
    timedout = "timedout"
    error = "error"
    
    @classmethod
    def from_string(cls, status: str) -> 'EvaluationStatus':
        """Map database status string to evaluation state enum"""
        mapping = {
            "awaiting_screening": cls.awaiting_screening,
            "waiting": cls.waiting,
            "running": cls.running,
            "completed": cls.completed,
            "error": cls.error,
            "timedout": cls.timedout,
            "replaced": cls.replaced
        }
        return mapping.get(status, cls.waiting)

class Evaluation(BaseModel):
    evaluation_id: UUID
    version_id: UUID
    validator_hotkey: str
    set_id: int
    status: EvaluationStatus
    terminated_reason: Optional[str]
    created_at: datetime
    started_at: Optional[datetime]
    finished_at: Optional[datetime]
    score: Optional[float]

class SandboxStatus(Enum):
    started = "started"
    sandbox_created = "sandbox_created"
    patch_generated = "patch_generated"
    eval_started = "eval_started"
    result_scored = "result_scored"
    cancelled = "cancelled"

class EvaluationRun(BaseModel):
    run_id: UUID
    evaluation_id: UUID
    swebench_instance_id: str
    response: Optional[str]
    error: Optional[str]
    pass_to_fail_success: Optional[str]
    fail_to_pass_success: Optional[str]
    pass_to_pass_success: Optional[str]
    fail_to_fail_success: Optional[str]
    solved: Optional[bool]
    status: SandboxStatus
    started_at: datetime
    sandbox_created_at: Optional[datetime]
    patch_generated_at: Optional[datetime]
    eval_started_at: Optional[datetime]
    result_scored_at: Optional[datetime]
    cancelled_at: Optional[datetime]
    

class EvaluationRunWithUsageDetails(EvaluationRun):
    cost: Optional[float]
    total_tokens: Optional[int]
    model: Optional[str]
    num_inference_calls: Optional[int]

class EvaluationsWithHydratedRuns(Evaluation):
    evaluation_runs: list[EvaluationRun]

class EvaluationsWithHydratedUsageRuns(Evaluation):
    evaluation_runs: list[EvaluationRunWithUsageDetails]

class ValidatorInfo(BaseModel):
    """Information about a connected validator"""
    validator_hotkey: Optional[str] = None
    version_commit_hash: Optional[str] = None
    connected_at: datetime = Field(default_factory=lambda: datetime.now(timezone.utc))
    ip_address: Optional[str] = None
    is_screener: Optional[bool] = False
    status: Optional[str] = None

class Inference(BaseModel):
    id: UUID
    run_id: UUID
    message: str
    temperature: float
    model: str
    cost: float
    response: str
    total_tokens: int
    created_at: datetime
    finished_at: Optional[datetime]

class EvaluationQueueItem(BaseModel):
    evaluation_id: UUID
    version_id: UUID
    created_at: datetime

class ValidatorQueueInfo(BaseModel):
    validator_hotkey: str
    queue_size: int
    queue: list[EvaluationQueueItem]<|MERGE_RESOLUTION|>--- conflicted
+++ resolved
@@ -18,7 +18,6 @@
 class AgentWithHydratedCode(MinerAgent):
     code: str
 
-<<<<<<< HEAD
 class AgentStatus(Enum):
     """States for miner agents - clear and unambiguous"""
     awaiting_screening = "awaiting_screening"          # Just uploaded, needs screening
@@ -42,11 +41,6 @@
             "replaced": cls.replaced
         }
         return mapping.get(status, cls.awaiting_screening)
-=======
-class MinerAgentWithScores(MinerAgent):
-    """MinerAgent with computed scores by set_id"""
-    scores_by_set_id: dict[int, float]
->>>>>>> 75b48650
 
 class EvaluationStatus(Enum):
     awaiting_screening = "awaiting_screening"
