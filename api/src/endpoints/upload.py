import asyncio
<<<<<<< HEAD
import uuid
from fastapi import APIRouter, Depends, UploadFile, File, Form
=======
from fastapi import APIRouter, Depends, UploadFile, File, Form, HTTPException
>>>>>>> 2ca010e8
from pydantic import BaseModel, Field
from typing import Optional
from loggers.logging_utils import get_logger
import os
from dotenv import load_dotenv

from api.src.utils.auth import verify_request
from api.src.utils.upload_agent_helpers import check_agent_banned, check_hotkey_registered, check_rate_limit, check_replay_attack, check_valid_filename, get_miner_hotkey, check_signature, check_code_similarity, check_file_size, check_agent_code, upload_agent_code_to_s3
from api.src.socket.websocket_manager import WebSocketManager
from api.src.backend.queries.agents import get_latest_agent
from api.src.backend.entities import MinerAgent
from api.src.backend.agent_machine import AgentStateMachine
from fastapi import HTTPException
from loggers.process_tracking import process_context

load_dotenv()

logger = get_logger(__name__)
ws = WebSocketManager.get_instance()
lock = asyncio.Lock()

prod = False
if os.getenv("ENV") == "prod":
    logger.info("Agent Upload running in production mode.")
    prod = True
else:
    logger.info("Agent Upload running in development mode.")

class AgentUploadResponse(BaseModel):
    """Response model for successful agent upload"""
    status: str = Field(..., description="Status of the upload operation")
    message: str = Field(..., description="Detailed message about the upload result")

class ErrorResponse(BaseModel):
    """Error response model"""
    detail: str = Field(..., description="Error message describing what went wrong")

async def post_agent(
    agent_file: UploadFile = File(..., description="Python file containing the agent code (must be named agent.py)"),
    public_key: str = Form(..., description="Public key of the miner in hex format"),
    file_info: str = Form(..., description="File information containing miner hotkey and version number (format: hotkey:version)"),
    signature: str = Form(..., description="Signature to verify the authenticity of the upload"),
    name: str = Form(..., description="Name of the agent"),
) -> AgentUploadResponse:
    """
    Upload a new agent version for evaluation
    
    This endpoint allows miners to upload their agent code for evaluation. The agent must:
    - Be a Python file named 'agent.py'
    - Be under 1MB in size
    - Pass static code safety checks
    - Pass similarity validation to prevent copying
    - Be properly signed with the miner's keypair
    
    Rate limiting may apply based on configuration.
    """
    with process_context("handle-upload-agent") as process_id:
        logger.debug(f"Platform received a /upload/agent API request. Beginning process handle-upload-agent with process ID: {process_id}.")

        miner_hotkey = get_miner_hotkey(file_info)
        logger.info(f"Uploading agent {name} for miner {miner_hotkey}.")
        check_valid_filename(agent_file.filename)

        latest_agent: Optional[MinerAgent] = await get_latest_agent(miner_hotkey=miner_hotkey)
        if prod: await check_agent_banned(miner_hotkey=miner_hotkey)
        if prod and latest_agent: check_rate_limit(latest_agent)
        check_replay_attack(latest_agent, file_info)
        if prod: check_signature(public_key, file_info, signature)
        if prod: await check_hotkey_registered(miner_hotkey)
        file_content = await check_file_size(agent_file)
        if prod: await check_code_similarity(file_content, miner_hotkey)
        check_agent_code(file_content)

        async with lock:
            # Get an available screener for the upload
            screener = await ws.get_available_screener()
            if not screener:
                logger.error(f"No available screener for agent upload from miner {miner_hotkey}")
                raise HTTPException(
                    status_code=503,
                    detail="No screeners available for agent evaluation. Please try again later."
                )
            
            # Use state machine to upload agent with the screener
            state_machine = AgentStateMachine.get_instance()
            version_num = latest_agent.version_num + 1 if latest_agent else 0
            version_id = str(uuid.uuid4())
            await upload_agent_code_to_s3(version_id, agent_file)
<<<<<<< HEAD

            success = await state_machine.agent_upload(
                screener=screener,
                miner_hotkey=miner_hotkey,
                agent_name=name if not latest_agent else latest_agent.agent_name,
                version_num=version_num,
                version_id=version_id
            )
            
            if not success:
                logger.error(f"Failed to upload agent for miner {miner_hotkey}")
                raise HTTPException(
                    status_code=500,
                    detail="Failed to store agent version in our database. Please try again later."
                )
=======
            if prod:
                eval_id = await ws.create_pre_evaluation(available_screener, version_id)
                if not eval_id:
                    logger.error(f"Failed to create pre-evaluation for screener {available_screener} and version {version_id}.")
                    raise HTTPException(
                        status_code=500,
                        detail="Failed to create pre-evaluation for screener and version. Please try again later or contact us on Discord if the issue persists."
                    )
            else:
                await ws.create_new_evaluations(version_id)
>>>>>>> 2ca010e8

        logger.info(f"Successfully uploaded agent {version_id} for miner {miner_hotkey}.")
        logger.debug(f"Completed handle-upload-agent with process ID {process_id}.")

        message = f"Successfully uploaded agent {version_id} for miner {miner_hotkey}." if latest_agent else f"Successfully created agent {version_id}."
        if prod:
            message += f" Pre-evaluation {eval_id} has been created for your agent and assigned to {available_screener}."
        else:
            message += f" New evaluations have been created for version {version_id}."
            
        return AgentUploadResponse(
            status="success",
<<<<<<< HEAD
            message=f"Successfully uploaded agent {version_id} for miner {miner_hotkey}."
=======
            message=message
>>>>>>> 2ca010e8
        )

router = APIRouter()

routes = [
    ("/agent", post_agent),
]

for path, endpoint in routes:
    router.add_api_route(
        path,
        endpoint,
        tags=["upload"],
        dependencies=[Depends(verify_request)],
        methods=["POST"],
        response_model=AgentUploadResponse,
        responses={
            400: {"model": ErrorResponse, "description": "Bad Request - Invalid input or validation failed"},
            409: {"model": ErrorResponse, "description": "Conflict - Upload request already processed"},
            429: {"model": ErrorResponse, "description": "Too Many Requests - Rate limit exceeded"},
            500: {"model": ErrorResponse, "description": "Internal Server Error - Server-side processing failed"},
            503: {"model": ErrorResponse, "description": "Service Unavailable - No screeners available for evaluation"}
        }
    )<|MERGE_RESOLUTION|>--- conflicted
+++ resolved
@@ -1,10 +1,6 @@
 import asyncio
-<<<<<<< HEAD
 import uuid
 from fastapi import APIRouter, Depends, UploadFile, File, Form
-=======
-from fastapi import APIRouter, Depends, UploadFile, File, Form, HTTPException
->>>>>>> 2ca010e8
 from pydantic import BaseModel, Field
 from typing import Optional
 from loggers.logging_utils import get_logger
@@ -93,7 +89,6 @@
             version_num = latest_agent.version_num + 1 if latest_agent else 0
             version_id = str(uuid.uuid4())
             await upload_agent_code_to_s3(version_id, agent_file)
-<<<<<<< HEAD
 
             success = await state_machine.agent_upload(
                 screener=screener,
@@ -109,35 +104,13 @@
                     status_code=500,
                     detail="Failed to store agent version in our database. Please try again later."
                 )
-=======
-            if prod:
-                eval_id = await ws.create_pre_evaluation(available_screener, version_id)
-                if not eval_id:
-                    logger.error(f"Failed to create pre-evaluation for screener {available_screener} and version {version_id}.")
-                    raise HTTPException(
-                        status_code=500,
-                        detail="Failed to create pre-evaluation for screener and version. Please try again later or contact us on Discord if the issue persists."
-                    )
-            else:
-                await ws.create_new_evaluations(version_id)
->>>>>>> 2ca010e8
 
         logger.info(f"Successfully uploaded agent {version_id} for miner {miner_hotkey}.")
         logger.debug(f"Completed handle-upload-agent with process ID {process_id}.")
 
-        message = f"Successfully uploaded agent {version_id} for miner {miner_hotkey}." if latest_agent else f"Successfully created agent {version_id}."
-        if prod:
-            message += f" Pre-evaluation {eval_id} has been created for your agent and assigned to {available_screener}."
-        else:
-            message += f" New evaluations have been created for version {version_id}."
-            
         return AgentUploadResponse(
             status="success",
-<<<<<<< HEAD
             message=f"Successfully uploaded agent {version_id} for miner {miner_hotkey}."
-=======
-            message=message
->>>>>>> 2ca010e8
         )
 
 router = APIRouter()
