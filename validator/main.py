import asyncio
import sys
import hashlib
import json
import shutil

from dotenv import load_dotenv

<<<<<<< HEAD
load_dotenv()
=======
from validator.utils.logging import get_logger
load_dotenv("validator/.env")
>>>>>>> 6783c3aa

# Internal package imports
from validator.socket.websocket_app import WebsocketApp
from validator.utils.pre_embed_tasks import generate_embeddings
from validator.config import EASY_INSTANCES, MEDIUM_INSTANCES
from loggers.logging_utils import get_logger
from pathlib import Path

logger = get_logger(__name__)

REPO_EMBEDS_DIR = Path(__file__).parent / 'repo_embeds'

EMBED_VERSION = "1.3"  # Bump this to force regeneration across all validators

async def check_and_generate_embeddings():
    tasks = EASY_INSTANCES + MEDIUM_INSTANCES
    config_hash = hashlib.sha256((str(tasks) + EMBED_VERSION).encode()).hexdigest()
    manifest_path = REPO_EMBEDS_DIR / 'manifest.json'
    needs_regen = True
    if manifest_path.exists():
        with open(manifest_path) as f:
            manifest = json.load(f)
        if manifest.get('config_hash') == config_hash:
            needs_regen = False
    if needs_regen:
        if REPO_EMBEDS_DIR.exists():
            logger.info('Deleting existing repo_embeds directory for clean regeneration')
            shutil.rmtree(REPO_EMBEDS_DIR)
        asyncio.create_task(asyncio.to_thread(generate_embeddings))
        logger.info('Starting background embedding generation')

async def main():
    """
    This starts up the validator websocket, which connects to the Ridges platform 
    It receives and sends events like new agents to evaluate, eval status, scores, etc
    """
    await check_and_generate_embeddings()
    websocket_app = WebsocketApp()
    try:
        await websocket_app.start()
    except KeyboardInterrupt:
        logger.info("Shutting down")
        await websocket_app.shutdown()
        
        # Cancel all remaining tasks
        tasks = [task for task in asyncio.all_tasks() if not task.done()]
        if tasks:
            logger.info(f"Cancelling {len(tasks)} remaining tasks...")
            for task in tasks:
                task.cancel()
            await asyncio.gather(*tasks, return_exceptions=True)
        
        logger.info("Shutdown complete")

if __name__ == "__main__":
    try:
        asyncio.run(main())
    except KeyboardInterrupt:
        logger.info("Shutting down")<|MERGE_RESOLUTION|>--- conflicted
+++ resolved
@@ -6,12 +6,8 @@
 
 from dotenv import load_dotenv
 
-<<<<<<< HEAD
-load_dotenv()
-=======
 from validator.utils.logging import get_logger
 load_dotenv("validator/.env")
->>>>>>> 6783c3aa
 
 # Internal package imports
 from validator.socket.websocket_app import WebsocketApp
