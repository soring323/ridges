--- conflicted
+++ resolved
@@ -13,12 +13,8 @@
 import tempfile
 from zipfile import ZipFile
 from datetime import datetime, timezone
-<<<<<<< HEAD
-import shutil
-=======
 import uuid
 
->>>>>>> 61abe30a
 # External package imports
 from fiber.chain.interface import get_substrate
 from fiber.chain.models import Node
@@ -44,12 +40,8 @@
     NETUID, SUBTENSOR_NETWORK, SUBTENSOR_ADDRESS,
     WALLET_NAME, HOTKEY_NAME, CHALLENGE_INTERVAL,
     CHALLENGE_TIMEOUT, DB_PATH, WEIGHTS_INTERVAL,
-<<<<<<< HEAD
-    MAX_MINERS, MIN_MINERS, RIDGES_API_URL
-=======
     MAX_MINERS, MIN_MINERS, LOG_DRAIN_FREQUENCY, RIDGES_API_URL,
     VERSION_COMMIT_HASH
->>>>>>> 61abe30a
 )
 from validator.evaluation.evaluation_loop import run_evaluation_loop
 from validator.utils.async_utils import AsyncBarrier
@@ -73,9 +65,6 @@
         return f"http://127.0.0.1:{node.port}"
     return f"http://{node.ip}:{node.port}"
 
-<<<<<<< HEAD
-async def weights_update_loop(db_manager: DatabaseManager) -> None:
-=======
 async def check_miner_availability(
     node: Node, 
     client: httpx.AsyncClient, 
@@ -180,7 +169,6 @@
     return selected_nodes
 
 async def weights_update_loop(db_manager: DatabaseManager, validator_hotkey: str) -> None:
->>>>>>> 61abe30a
     """Run the weights update loop on WEIGHTS_INTERVAL."""
     logger.info("Starting weights update loop")
     consecutive_failures = 0
@@ -307,8 +295,6 @@
     
     # Initialize HTTP client with long timeout
     async with httpx.AsyncClient(timeout=CHALLENGE_TIMEOUT.total_seconds()) as client:
-<<<<<<< HEAD
-=======
         active_challenge_tasks = []  # Track active challenges
 
         # Start evaluation loop as a separate task
@@ -326,7 +312,6 @@
             if t.exception() else None
         )
 
->>>>>>> 61abe30a
         # Start weights update loop as a separate task
         logger.info("Starting weights update task...")
         weights_task = asyncio.create_task(weights_update_loop(db_manager, validator_hotkey=hotkey.ss58_address))
@@ -357,11 +342,7 @@
                     logger.info(f"Main loop iteration {iteration}")
 
                     # Check if any background tasks failed
-<<<<<<< HEAD
-                    for task in [weights_task, cleanup_task]:
-=======
                     for task in [evaluation_task, weights_task, api_drain_task]:
->>>>>>> 61abe30a
                         if task.done() and not task.cancelled():
                             exc = task.exception()
                             if exc:
@@ -369,12 +350,6 @@
                                 # Restart the failed task
                                 if task == weights_task:
                                     logger.info("Restarting weights update loop...")
-<<<<<<< HEAD
-                                    weights_task = asyncio.create_task(weights_update_loop(db_manager))
-                                elif task == cleanup_task:
-                                    logger.info("Restarting cleanup task...")
-                                    cleanup_task = asyncio.create_task(periodic_cleanup(db_manager))
-=======
                                     weights_task = asyncio.create_task(weights_update_loop(db_manager, validator_hotkey=hotkey.ss58_address))
                                 elif task == api_drain_task:
                                     logger.info("Restarting API drain task...")
@@ -389,26 +364,31 @@
                     # Get active nodes and make sure we have enough to continue the loop
                     active_nodes = get_active_nodes_on_chain()
                     num_active = len(active_nodes)
->>>>>>> 61abe30a
-
-                    # Fetch agents for a given task type 
-                    task = "codegen" # Currently hardcoding to codegen. Will create concurrent tasks or some looping structure with regression integration
+
+                    if num_active < MIN_MINERS:
+                        logger.warning(f"Only {num_active} active nodes available (minimum {MIN_MINERS} required)")
+                        logger.info(f"Will check again in {CHALLENGE_INTERVAL.total_seconds()} seconds...")
+                        await asyncio.sleep(CHALLENGE_INTERVAL.total_seconds())
+                        continue
+                
+                    # Check availability of nodes
+                    available_nodes = await get_available_nodes_with_api(active_nodes, client, db_manager, hotkey.ss58_address)
+                    num_available = len(available_nodes)
                     
-                    # Get list of agents from RIDGES API
-                    response = await client.get(f"{RIDGES_API_URL}/retrieval/agent-list", params={"type": task})
-                    response.raise_for_status()
-                    agents = response.json()['details']['agents']
+                    if num_available < MIN_MINERS:
+                        logger.warning(f"Only {num_available} nodes are available (minimum {MIN_MINERS} required)")
+                        logger.info(f"Sleeping for {CHALLENGE_INTERVAL.total_seconds()} seconds before next availability check...")
+                        await asyncio.sleep(CHALLENGE_INTERVAL.total_seconds())
+                        continue
+
+                    logger.info(f"Processing {num_available} available nodes")
 
                     # Generate and send challenges
-<<<<<<< HEAD
-                    challenge = await create_next_codegen_challenge(openai_client)
-=======
                     new_challenge_tasks = []
                     barrier = AsyncBarrier(parties=len(available_nodes))
 
                     # Fetch next challenge from API with retries
                     challenge = await create_next_codegen_challenge(hotkey.ss58_address, openai_client)
->>>>>>> 61abe30a
 
                     # If there is an error generating the challenge, wait for a bit and rerun the loop
                     if not challenge:
@@ -478,9 +458,39 @@
                     logger.info(f"  - Weights task running: {not weights_task.done()}")
                     logger.info(f"  - API drain task running: {not api_drain_task.done()}")
 
-
-                    # Evaluate the patches and post scores to database
-
+                    for node in available_nodes:
+                        server_address = await construct_server_address(node)
+                        
+                        task = asyncio.create_task(
+                            challenge.send(
+                                server_address=server_address,
+                                hotkey=node.hotkey,
+                                keypair=hotkey,
+                                node_id=node.node_id,
+                                barrier=barrier,
+                                db_manager=db_manager,
+                                client=client
+                            )
+                        )
+                        
+                        challenge_task = ChallengeTask(
+                            node_id=node.node_id,
+                            task=task,
+                            timestamp=datetime.now(timezone.utc),
+                            challenge=challenge,
+                            miner_hotkey=node.hotkey
+                        )
+                        new_challenge_tasks.append(challenge_task)
+                    
+                    # Add new challenges to active tasks
+                    active_challenge_tasks.extend(new_challenge_tasks)
+
+                    # NOTE: In the background, the evaluation loop looks at pending responses and evaluates them.
+
+                    # Log status
+                    num_active_challenges = len(active_challenge_tasks)
+                    if num_active_challenges > 0:
+                        logger.info(f"Currently tracking {num_active_challenges} active challenges")
 
                     # Sleep until next challenge interval
                     await asyncio.sleep(CHALLENGE_INTERVAL.total_seconds())
@@ -496,11 +506,7 @@
             weights_task.cancel()
             api_drain_task.cancel()
             try:
-<<<<<<< HEAD
-                await asyncio.gather(weights_task, cleanup_task, return_exceptions=True)
-=======
                 await asyncio.gather(evaluation_task, weights_task, api_drain_task, return_exceptions=True)
->>>>>>> 61abe30a
             except asyncio.CancelledError:
                 pass
         
